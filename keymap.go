--- conflicted
+++ resolved
@@ -131,13 +131,9 @@
 
 	i.result = []Match{}
 	for _, lineno := range i.selection {
-<<<<<<< HEAD
-		i.result = append(i.result, i.current[lineno-1])
-=======
 		if lineno <= len(i.current) {
-			i.result = append(i.result, i.current[lineno-1].Line())
-		}
->>>>>>> c0ad16fe
+			i.result = append(i.result, i.current[lineno-1])
+		}
 	}
 	i.Finish()
 }
