--- conflicted
+++ resolved
@@ -102,12 +102,8 @@
 		sync.Mutex{},
 		[]rune{},
 		0,
-<<<<<<< HEAD
 		o.InitialIndex(),
-=======
-		1,
 		struct { index, offset, perPage int } { 0, 1, 0 },
->>>>>>> 3b05b1a8
 		Selection([]int{}),
 		[]Match{},
 		nil,
